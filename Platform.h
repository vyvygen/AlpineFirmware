--- conflicted
+++ resolved
@@ -33,6 +33,11 @@
 
 #ifndef PLATFORM_H
 #define PLATFORM_H
+
+// Language-specific includes
+
+#include <stdio.h>
+#include <ctype.h>
 
 // Platform-specific includes
 
@@ -52,14 +57,6 @@
 //#include <string.h>
 #include <Ethernet.h>
 #include <SD_HSMCI.h>
-
-#define STRING_LENGTH 1000
-#define TIME_TO_REPRAP 1.0e6 // Convert seconds to the units used by the machine (usually microseconds)
-#define TIME_FROM_REPRAP 1.0e-6 // Convert the units used by the machine (usually microseconds) to seconds
-
-/**************************************************************************************************/
-
-// Some numbers...
 
 #define STRING_LENGTH 1000
 #define TIME_TO_REPRAP 1.0e6 // Convert seconds to the units used by the machine (usually microseconds)
@@ -155,12 +152,6 @@
                              // not displayed; \f and \n should be supported.
 #define HOST_MESSAGE 'H' // Type byte of a message that is to be sent to the host; the H is not sent.
 
-#define FLASH_LED 'F' // Type byte of a message that is to flash an LED; the next two bytes define 
-                      // the frequency and M/S ratio.
-#define DISPLAY_MESSAGE 'L'  // Type byte of a message that is to appear on a local display; the L is 
-                             // not displayed; \f and \n should be supported.
-#define HOST_MESSAGE 'H' // Type byte of a message that is to be sent to the host; the H is not sent.
-
 /****************************************************************************************************/
 
 // Networking
@@ -261,7 +252,7 @@
   void DisconnectClient(); //Disconnect the client  
   
   void Message(char type, char* message);        // Send a message.  Messages may simply flash an LED, or, 
-                            // say, display the messages on an LCD. This may also transmit the messages to the host.
+                            // say, display the messages on an LCD. This may also transmit the messages to the host. 
   boolean SerialAvailable();  // Byte available from (for example) USB?
   boolean SerialRead(char& b); // Read a serial byte into b; result is true unless no byte is available 
   
@@ -337,11 +328,7 @@
   float axisLengths[AXES];
   float homeFeedrates[AXES];
   float headOffsets[AXES]; // FIXME - needs a 2D array
-<<<<<<< HEAD
-
-=======
-  
->>>>>>> 7e282c96
+
 // HEATERS - Bed is assumed to be the first
 
   int8_t tempSensePins[HEATERS];
@@ -423,8 +410,6 @@
   return tempDir;
 }
 
-<<<<<<< HEAD
-=======
 //****************************************************************************************************************
 
 // Serial input
@@ -447,7 +432,6 @@
   return true;
 }
 
->>>>>>> 7e282c96
 //*****************************************************************************************************************
 
 // Drive the RepRap machine - Movement
@@ -469,27 +453,17 @@
 
 inline void Platform::SetDirection(byte drive, bool direction)
 {
-<<<<<<< HEAD
+  if(directionPins[drive] >= 0)
   digitalWrite(directionPins[drive], direction);  
-=======
-  if(directionPins[drive] >= 0)
-    digitalWrite(directionPins[drive], direction);  
->>>>>>> 7e282c96
 }
 
 inline void Platform::Step(byte drive)
 {
-<<<<<<< HEAD
-  //digitalWrite(stepPins[drive], !digitalRead(stepPins[drive]));
+  if(stepPins[drive] >= 0)
+  {
   digitalWrite(stepPins[drive], 0);
   digitalWrite(stepPins[drive], 1);
-=======
-  if(stepPins[drive] >= 0)
-  {
-    digitalWrite(stepPins[drive], 0);
-    digitalWrite(stepPins[drive], 1);
   }
->>>>>>> 7e282c96
 }
 
 inline float Platform::HomeFeedRate(int8_t drive)
@@ -529,13 +503,9 @@
 
 inline int Platform::GetRawTemperature(byte heater)
 {
-<<<<<<< HEAD
+  if(tempSensePins[heater] >= 0)
   return analogRead(tempSensePins[heater]);
-=======
-  if(tempSensePins[heater] >= 0)
-    return analogRead(tempSensePins[heater]);
   return 0;
->>>>>>> 7e282c96
 }
 
 inline float Platform::HeatSampleTime()
@@ -550,7 +520,6 @@
 
 
 inline float Platform::PidKi(int8_t heater)
-<<<<<<< HEAD
 {
   return pidKis[heater]*heatSampleTime;
 }
@@ -577,34 +546,6 @@
 
 inline float Platform::PidMax(int8_t heater)
 {
-=======
-{
-  return pidKis[heater]*heatSampleTime;
-}
-
-inline float Platform::PidKd(int8_t heater)
-{
-  return pidKds[heater]/heatSampleTime;
-}
-
-inline float Platform::PidKp(int8_t heater)
-{
-  return pidKps[heater];
-}
-
-inline float Platform::FullPidBand(int8_t heater)
-{
-  return fullPidBand[heater];
-}
-
-inline float Platform::PidMin(int8_t heater)
-{
-  return pidMin[heater];  
-}
-
-inline float Platform::PidMax(int8_t heater)
-{
->>>>>>> 7e282c96
   return pidMax[heater]/PidKi(heater);
 }
 
